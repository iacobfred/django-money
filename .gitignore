*.pyc
*.pyo
*.~
.installed.cfg
bin
develop-eggs
dist
downloads
eggs
parts
*.egg-info
build
.ropeproject
.tox
__pycache__

.project
.pydevproject
.settings
<<<<<<< HEAD
.tox
=======
djmoney/tests/testproject
.tox
.idea
>>>>>>> fd001365

*\.egg
*\.egg-info<|MERGE_RESOLUTION|>--- conflicted
+++ resolved
@@ -17,13 +17,9 @@
 .project
 .pydevproject
 .settings
-<<<<<<< HEAD
-.tox
-=======
 djmoney/tests/testproject
 .tox
 .idea
->>>>>>> fd001365
 
 *\.egg
 *\.egg-info