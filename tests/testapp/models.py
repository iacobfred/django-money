# -*- coding: utf-8 -*-
"""
Created on May 7, 2011

@author: jake
"""
from decimal import Decimal

from django import VERSION
from django.db import models

import moneyed

from djmoney.models.fields import MoneyField

from .._compat import reversion


class ModelWithVanillaMoneyField(models.Model):
    money = MoneyField(max_digits=10, decimal_places=2)
    second_money = MoneyField(max_digits=10, decimal_places=2, default_currency='EUR')
    integer = models.IntegerField(default=0)


class ModelWithDefaultAsInt(models.Model):
    money = MoneyField(default=123, max_digits=10, decimal_places=2, default_currency='GHS')


class ModelWithDefaultAsStringWithCurrency(models.Model):
    money = MoneyField(default='123 USD', max_digits=10, decimal_places=2)

    class Meta:
        verbose_name = 'model_default_string_currency'


class ModelWithDefaultAsString(models.Model):
    money = MoneyField(default='123', max_digits=10, decimal_places=2, default_currency='PLN')


class ModelWithDefaultAsFloat(models.Model):
    money = MoneyField(default=12.05, max_digits=10, decimal_places=2, default_currency='PLN')


class ModelWithDefaultAsDecimal(models.Model):
    money = MoneyField(default=Decimal('0.01'), max_digits=10, decimal_places=2, default_currency='CHF')


class ModelWithDefaultAsMoney(models.Model):
    money = MoneyField(default=moneyed.Money('0.01', 'RUB'), max_digits=10, decimal_places=2)


class ModelWithTwoMoneyFields(models.Model):
    amount1 = MoneyField(max_digits=10, decimal_places=2)
    amount2 = MoneyField(max_digits=10, decimal_places=3)


class ModelRelatedToModelWithMoney(models.Model):
    moneyModel = models.ForeignKey(ModelWithVanillaMoneyField)


class ModelWithChoicesMoneyField(models.Model):
    money = MoneyField(
        max_digits=10,
        decimal_places=2,
        currency_choices=[
            (moneyed.USD, 'US Dollars'),
            (moneyed.ZWN, 'Zimbabwian')
        ],
    )


class ModelWithNonMoneyField(models.Model):
    money = MoneyField(max_digits=10, decimal_places=2, default_currency='USD')
    desc = models.CharField(max_length=10)


class AbstractModel(models.Model):
    money = MoneyField(max_digits=10, decimal_places=2, default_currency='USD')
    m2m_field = models.ManyToManyField(ModelWithDefaultAsInt)

    class Meta:
        abstract = True


class InheritorModel(AbstractModel):
    second_field = MoneyField(max_digits=10, decimal_places=2, default_currency='USD')


class RevisionedModel(models.Model):
    amount = MoneyField(max_digits=10, decimal_places=2, default_currency='USD')

reversion.register(RevisionedModel)


class BaseModel(models.Model):
    money = MoneyField(max_digits=10, decimal_places=2, default_currency='USD')


class InheritedModel(BaseModel):
    second_field = MoneyField(max_digits=10, decimal_places=2, default_currency='USD')


class SimpleModel(models.Model):
    money = MoneyField(max_digits=10, decimal_places=2, default_currency='USD')


class NullMoneyFieldModel(models.Model):
<<<<<<< HEAD
    field = MoneyField(max_digits=10, decimal_places=2, null=True, blank=True)
=======
    field = MoneyField(max_digits=10, decimal_places=2, null=True, default_currency='USD', blank=True)
>>>>>>> fe404518


class ProxyModel(SimpleModel):

    class Meta:
        proxy = True


if VERSION < (1, 7, 0):
    from djmoney.contrib.django_rest_framework import register_money_field

    register_money_field()<|MERGE_RESOLUTION|>--- conflicted
+++ resolved
@@ -105,11 +105,7 @@
 
 
 class NullMoneyFieldModel(models.Model):
-<<<<<<< HEAD
-    field = MoneyField(max_digits=10, decimal_places=2, null=True, blank=True)
-=======
     field = MoneyField(max_digits=10, decimal_places=2, null=True, default_currency='USD', blank=True)
->>>>>>> fe404518
 
 
 class ProxyModel(SimpleModel):
