--- conflicted
+++ resolved
@@ -1,20 +1,16 @@
 from functools import wraps
 
 import django
-<<<<<<< HEAD
-from django.db.models.expressions import ExpressionNode, F
-from django.db.models.sql.query import Query
-from djmoney.models.fields import MoneyField
-from django.db.models.query_utils import Q
-from moneyed import Money
-
-=======
 try:
     from django.db.models.expressions import BaseExpression, F
 except ImportError:
     # Django < 1.8
     from django.db.models.expressions import ExpressionNode as BaseExpression, F
->>>>>>> 2821dd86
+from django.db.models.sql.query import Query
+from djmoney.models.fields import MoneyField
+from django.db.models.query_utils import Q
+from moneyed import Money
+
 
 try:
     from django.utils.encoding import smart_unicode
@@ -131,17 +127,11 @@
             to_append[name] = value.amount
             to_append[get_currency_field_name(clean_name)] = smart_unicode(
                 value.currency)
-<<<<<<< HEAD
-        if isinstance(value, ExpressionNode):
+        if isinstance(value, BaseExpression):
             field = _get_field(model, name)
             if isinstance(field, MoneyField):
                 clean_name = _get_clean_name(name)
                 to_append['_'.join([clean_name, 'currency'])] = F(get_currency_field_name(value.name))
-=======
-        if isinstance(value, BaseExpression):
-            clean_name = get_clean_name(name)
-            to_append['_'.join([clean_name, 'currency'])] = F('_'.join([value.name, 'currency']))
->>>>>>> 2821dd86
 
     kwargs.update(to_append)
     return kwargs
