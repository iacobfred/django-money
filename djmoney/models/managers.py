<<<<<<< HEAD
try:
    from django.utils.encoding import smart_unicode
except ImportError:
    # Python 3
    from django.utils.encoding import smart_text as smart_unicode

from djmoney.utils import get_currency_field_name

=======
from django.utils.encoding import smart_unicode
from djmoney.utils import get_currency_field_name


>>>>>>> fd001365
def _expand_money_params(kwargs):
    from moneyed import Money
    try:
        from django.db.models.constants import LOOKUP_SEP
    except ImportError:
        # Django < 1.5
        LOOKUP_SEP = '__'
    from django.db.models.sql.constants import QUERY_TERMS

    to_append = {}
    for name, value in kwargs.items():
        if isinstance(value, Money):
            # Get rid of __lt, __gt etc for the currency lookup
            path = name.split(LOOKUP_SEP)
            if path[-1] in QUERY_TERMS:
                clean_name = LOOKUP_SEP.join(path[:-1])
            else:
                clean_name = name

            to_append[name] = value.amount
            to_append[get_currency_field_name(clean_name)] = smart_unicode(
                value.currency)
    kwargs.update(to_append)
    return kwargs


def understands_money(func):
    """
    Used to wrap a queryset method with logic to expand
    a query from something like:

    mymodel.objects.filter(money=Money(100,"USD"))

    To something equivalent to:

    mymodel.objects.filter(money=Decimal("100.0), money_currency="USD")
    """

    def decorator(*args, **kwargs):
        kwargs = _expand_money_params(kwargs)
        return func(*args, **kwargs)

    return decorator


RELEVANT_QUERYSET_METHODS = ['dates', 'distinct', 'extra', 'get',
                             'get_or_create', 'filter', 'complex_filter',
                             'exclude', 'in_bulk', 'iterator', 'latest',
                             'order_by', 'select_related', 'values']


def add_money_comprehension_to_queryset(qs):
    # Decorate each relevant method with understand_money in the queryset given
    list(map(lambda attr: setattr(qs, attr, understands_money(getattr(qs, attr))),
        RELEVANT_QUERYSET_METHODS))
    return qs


def money_manager(manager):
    """
    Wraps a model managers get_query_set method so that each query set it returns
    is able to work on money fields.

    We use this instead of a real model manager, in order to allow users of django-money to
    use other managers special managers while still doing money queries.
    """
    old_get_query_set = manager.get_query_set

    def get_query_set(*args, **kwargs):
        return add_money_comprehension_to_queryset(old_get_query_set(*args, **kwargs))

    manager.get_query_set = get_query_set

    if hasattr(manager, 'get_queryset'):
        # Django 1.6
        manager.get_queryset = get_query_set

    return manager<|MERGE_RESOLUTION|>--- conflicted
+++ resolved
@@ -1,18 +1,7 @@
-<<<<<<< HEAD
-try:
-    from django.utils.encoding import smart_unicode
-except ImportError:
-    # Python 3
-    from django.utils.encoding import smart_text as smart_unicode
-
-from djmoney.utils import get_currency_field_name
-
-=======
 from django.utils.encoding import smart_unicode
 from djmoney.utils import get_currency_field_name
 
 
->>>>>>> fd001365
 def _expand_money_params(kwargs):
     from moneyed import Money
     try:
