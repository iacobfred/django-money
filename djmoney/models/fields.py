--- conflicted
+++ resolved
@@ -216,12 +216,6 @@
         elif isinstance(default, (float, Decimal, int)):
             amount, currency = default, default_currency
         elif isinstance(default, OldMoney):
-<<<<<<< HEAD
-            default = Money(default.amount, default.currency)
-        if default is not None and default is not NOT_PROVIDED and not isinstance(default, Money):
-            raise ValueError(f"default value must be an instance of Money, is: {default}")
-        return default
-=======
             amount, currency = default.amount, default.currency
         else:
             raise ValueError(f"default value must be an instance of Money, is: {default}")
@@ -232,7 +226,6 @@
             " `default_currency=` or `DEFAULT_CURRENCY`(global)"
         )
         return Money(amount, currency)
->>>>>>> a6867ea1
 
     def to_python(self, value):
         if isinstance(value, MONEY_CLASSES):
