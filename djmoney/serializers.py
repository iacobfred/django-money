# coding=utf-8

import json
from decimal import Decimal

from django.core.serializers.python import Deserializer as PythonDeserializer
from django.core.serializers.json import Serializer as JSONSerializer
from django.core.serializers.python import _get_model
from django.utils import six

from djmoney.models.fields import MoneyField
from moneyed import Money

Serializer = JSONSerializer


def Deserializer(stream_or_string, **options):
    """
    Deserialize a stream or string of JSON data.
    """
    if not isinstance(stream_or_string, (bytes, six.string_types)):
        stream_or_string = stream_or_string.read()
    if isinstance(stream_or_string, bytes):
        stream_or_string = stream_or_string.decode('utf-8')
    try:
        for obj in json.loads(stream_or_string):
            money_fields = {}
            fields = {}
            Model = _get_model(obj["model"])
            for (field_name, field_value) in obj['fields'].iteritems():
                field = Model._meta.get_field(field_name)
<<<<<<< HEAD
                if isinstance(field, MoneyField):
                    money_fields[field_name] = Money(field_value, obj['fields']['%s_currency' % field_name])
=======
                if isinstance(field, MoneyField) and field_value is not None:
                    money_fields[field_name] = Decimal(
                        field_value.split(" ")[0])
>>>>>>> dd53c54a
                else:
                    fields[field_name] = field_value
            obj['fields'] = fields

            for obj in PythonDeserializer([obj], **options):
                for field, value in money_fields.items():
                    setattr(obj.object, field, value)
                yield obj
    except GeneratorExit:
        raise<|MERGE_RESOLUTION|>--- conflicted
+++ resolved
@@ -29,14 +29,9 @@
             Model = _get_model(obj["model"])
             for (field_name, field_value) in obj['fields'].iteritems():
                 field = Model._meta.get_field(field_name)
-<<<<<<< HEAD
-                if isinstance(field, MoneyField):
-                    money_fields[field_name] = Money(field_value, obj['fields']['%s_currency' % field_name])
-=======
                 if isinstance(field, MoneyField) and field_value is not None:
                     money_fields[field_name] = Decimal(
                         field_value.split(" ")[0])
->>>>>>> dd53c54a
                 else:
                     fields[field_name] = field_value
             obj['fields'] = fields
