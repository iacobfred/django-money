'''
Created on May 7, 2011

@author: jake
'''

from django.test import TestCase
from django.db.models import F
from moneyed import Money
<<<<<<< HEAD
from .testapp.models import (ModelWithVanillaMoneyField,
    ModelRelatedToModelWithMoney, ModelWithChoicesMoneyField)
=======
from testapp.models import (ModelWithVanillaMoneyField, 
    ModelRelatedToModelWithMoney, ModelWithChoicesMoneyField, BaseModel, InheritedModel, NullMoneyFieldModel)
>>>>>>> 9c653749
import moneyed


class VanillaMoneyFieldTestCase(TestCase):

    def testSaving(self):

        somemoney = Money("100.0")

        model = ModelWithVanillaMoneyField(money=somemoney)
        model.save()

        retrieved = ModelWithVanillaMoneyField.objects.get(pk=model.pk)

        self.assertEquals(somemoney.currency, retrieved.money.currency)
        self.assertEquals(somemoney, retrieved.money)

        # Try setting the value directly
        retrieved.money = Money(1, moneyed.DKK)
        retrieved.save()
        retrieved = ModelWithVanillaMoneyField.objects.get(pk=model.pk)

        self.assertEquals(Money(1, moneyed.DKK), retrieved.money)

    def testRelativeAddition(self):
        # test relative value adding
        somemoney = Money(100, 'USD')
        mymodel = ModelWithVanillaMoneyField.objects.create(money=somemoney)
        # duplicate money
        mymodel.money = F('money') + somemoney
        mymodel.save()
        mymodel = ModelWithVanillaMoneyField.objects.get(pk=mymodel.pk)
        self.assertEquals(mymodel.money, 2*somemoney)
        # subtract everything.
        mymodel.money = F('money') - (2 * somemoney)
        mymodel.save()
        mymodel = ModelWithVanillaMoneyField.objects.get(pk=mymodel.pk)
        self.assertEquals(Money(0, 'USD'), mymodel.money)

    def testExactMatch(self):

        somemoney = Money("100.0")

        model = ModelWithVanillaMoneyField()
        model.money = somemoney

        model.save()

        retrieved = ModelWithVanillaMoneyField.objects.get(money=somemoney)

        self.assertEquals(model.pk, retrieved.pk)

    def testRangeSearch(self):

        minMoney = Money("3")

        model = ModelWithVanillaMoneyField(money=Money("100.0"))

        model.save()

        retrieved = ModelWithVanillaMoneyField.objects.get(money__gt=minMoney)
        self.assertEquals(model.pk, retrieved.pk)

        shouldBeEmpty = ModelWithVanillaMoneyField.objects.filter(money__lt=minMoney)
        self.assertEquals(shouldBeEmpty.count(), 0)

    def testCurrencySearch(self):

        otherMoney = Money("1000", moneyed.USD)
        correctMoney = Money("1000", moneyed.ZWN)

        model = ModelWithVanillaMoneyField(money=Money("100.0", moneyed.ZWN))
        model.save()

        shouldBeEmpty = ModelWithVanillaMoneyField.objects.filter(money__lt=otherMoney)
        self.assertEquals(shouldBeEmpty.count(), 0)

        shouldBeOne = ModelWithVanillaMoneyField.objects.filter(money__lt=correctMoney)
        self.assertEquals(shouldBeOne.count(), 1)

    def testCurrencyChoices(self):

        otherMoney = Money("1000", moneyed.USD)
        correctMoney = Money("1000", moneyed.ZWN)

        model = ModelWithChoicesMoneyField(
            money=Money("100.0", moneyed.ZWN)
        )
        model.save()

        shouldBeEmpty = ModelWithChoicesMoneyField.objects.filter(money__lt=otherMoney)
        self.assertEquals(shouldBeEmpty.count(), 0)

        shouldBeOne = ModelWithChoicesMoneyField.objects.filter(money__lt=correctMoney)
        self.assertEquals(shouldBeOne.count(), 1)

        model = ModelWithChoicesMoneyField(
            money=Money("100.0", moneyed.USD)
        )
        model.save()

        # Non-handled currency
        model = ModelWithChoicesMoneyField(
            money=Money("100.0", moneyed.DKK)
        )
        model.save()

    def testIsNullLookup(self):

        null_instance = NullMoneyFieldModel.objects.create(field=None)
        null_instance.save()

        normal_instance = NullMoneyFieldModel.objects.create(field=Money(100, 'USD'))
        normal_instance.save()

        shouldBeOne = NullMoneyFieldModel.objects.filter(field=None)
        self.assertEquals(shouldBeOne.count(), 1)


class RelatedModelsTestCase(TestCase):

    def testFindModelsRelatedToMoneyModels(self):

        moneyModel = ModelWithVanillaMoneyField(money=Money("100.0", moneyed.ZWN))
        moneyModel.save()

        relatedModel = ModelRelatedToModelWithMoney(moneyModel=moneyModel)
        relatedModel.save()

        ModelRelatedToModelWithMoney.objects.get(moneyModel__money=Money("100.0", moneyed.ZWN))
        ModelRelatedToModelWithMoney.objects.get(moneyModel__money__lt=Money("1000.0", moneyed.ZWN))


class InheritedModelTestCase(TestCase):

    def testBaseModel(self):
        self.assertEqual(BaseModel.objects.model, BaseModel)

    def testInheritedModel(self):
        self.assertEqual(InheritedModel.objects.model, InheritedModel)<|MERGE_RESOLUTION|>--- conflicted
+++ resolved
@@ -7,13 +7,8 @@
 from django.test import TestCase
 from django.db.models import F
 from moneyed import Money
-<<<<<<< HEAD
 from .testapp.models import (ModelWithVanillaMoneyField,
-    ModelRelatedToModelWithMoney, ModelWithChoicesMoneyField)
-=======
-from testapp.models import (ModelWithVanillaMoneyField, 
     ModelRelatedToModelWithMoney, ModelWithChoicesMoneyField, BaseModel, InheritedModel, NullMoneyFieldModel)
->>>>>>> 9c653749
 import moneyed
 
 
