from types import MappingProxyType

from django.conf import settings
from django.db.models import F
from django.utils import translation
from django.utils.deconstruct import deconstructible
from django.utils.html import avoid_wrapping, conditional_escape
from django.utils.safestring import mark_safe

import moneyed.l10n
from moneyed import Currency, Money as DefaultMoney

from .settings import DECIMAL_PLACES, MONEY_FORMAT


__all__ = ["Money", "Currency"]


@deconstructible
class Money(DefaultMoney):
    """
    Extends functionality of Money with Django-related features.
    """

    use_l10n = None

    def __init__(self, *args, format_options=None, **kwargs):
        self.decimal_places = kwargs.pop("decimal_places", DECIMAL_PLACES)
        self.format_options = MappingProxyType(format_options) if format_options is not None else None
        super().__init__(*args, **kwargs)

<<<<<<< HEAD
=======
    @property
    def decimal_places_display(self):
        _warn_decimal_places_display_deprecated()
        if self._decimal_places_display is None:
            return DECIMAL_PLACES_DISPLAY.get(self.currency.code, self.decimal_places)
        return self._decimal_places_display

    @decimal_places_display.setter
    def decimal_places_display(self, value):
        """Set number of digits being displayed - `None` resets to `DECIMAL_PLACES_DISPLAY` setting"""
        _warn_decimal_places_display_deprecated()
        self._decimal_places_display = value

>>>>>>> a6867ea1
    def _copy_attributes(self, source, target):
        """Copy attributes to the new `Money` instance.

        This class stores extra bits of information about string formatting that the parent class doesn't have.
        The problem is that the parent class creates new instances of `Money` without in some of its methods and
        it does so without knowing about `django-money`-level attributes.
        For this reason, when this class uses some methods of the parent class that have this behavior, the resulting
        instances lose those attribute values.

        When it comes to what number of decimal places to choose, we take the maximum number.
        """
        for attribute_name in ("decimal_places", "_decimal_places_display"):
            selection = [
                getattr(candidate, attribute_name, None)
                for candidate in (self, source)
                if getattr(candidate, attribute_name, None) is not None
            ]
            if selection:
                value = max(selection)
                setattr(target, attribute_name, value)

    def __add__(self, other):
        if isinstance(other, F):
            return other.__radd__(self)
        other = maybe_convert(other, self.currency)
        result = super().__add__(other)
        self._copy_attributes(other, result)
        return result

    def __sub__(self, other):
        if isinstance(other, F):
            return other.__rsub__(self)
        other = maybe_convert(other, self.currency)
        result = super().__sub__(other)
        self._copy_attributes(other, result)
        return result

    def __mul__(self, other):
        if isinstance(other, F):
            return other.__rmul__(self)
        result = super().__mul__(other)
        self._copy_attributes(other, result)
        return result

    def __truediv__(self, other):
        if isinstance(other, F):
            return other.__rtruediv__(self)
        result = super().__truediv__(other)
        if isinstance(result, self.__class__):
            self._copy_attributes(other, result)
        return result

    def __rtruediv__(self, other):
        # Backported from py-moneyed, non released bug-fix
        # https://github.com/py-moneyed/py-moneyed/blob/c518745dd9d7902781409daec1a05699799474dd/moneyed/classes.py#L217-L218
        raise TypeError("Cannot divide non-Money by a Money instance.")

    @property
    def is_localized(self):
        if self.use_l10n is None:
            # This definitely raises a warning in Django 4 - we want to ignore RemovedInDjango50Warning
            # However, we cannot ignore this specific warning class as it doesn't exist in older
            # Django versions
            with warnings.catch_warnings():
                warnings.filterwarnings("ignore")
                setting = getattr(settings, "USE_L10N", True)
            return setting
        return self.use_l10n

    def __str__(self):
        format_options = {
            **MONEY_FORMAT,
            **(self.format_options or {}),
        }
        locale = get_current_locale()
        if locale:
            format_options["locale"] = locale
        return moneyed.l10n.format_money(self, **format_options)

    def __html__(self):
        return mark_safe(avoid_wrapping(conditional_escape(str(self))))

    def __round__(self, n=None):
        amount = round(self.amount, n)
        new = self.__class__(amount, self.currency)
        self._copy_attributes(self, new)
        return new

    def round(self, ndigits=0):
        new = super().round(ndigits)
        self._copy_attributes(self, new)
        return new

    def __pos__(self):
        new = super().__pos__()
        self._copy_attributes(self, new)
        return new

    def __neg__(self):
        new = super().__neg__()
        self._copy_attributes(self, new)
        return new

    def __abs__(self):
        new = super().__abs__()
        self._copy_attributes(self, new)
        return new

    def __rmod__(self, other):
        new = super().__rmod__(other)
        self._copy_attributes(self, new)
        return new

    # DefaultMoney sets those synonym functions
    # we overwrite the 'targets' so the wrong synonyms are called
    # Example: we overwrite __add__; __radd__ calls __add__ on DefaultMoney...
    __radd__ = __add__
    __rmul__ = __mul__


def get_current_locale():
    return translation.to_locale(
        translation.get_language()
        # get_language can return None starting from Django 1.8
        or settings.LANGUAGE_CODE
    )


def maybe_convert(value, currency):
    """
    Converts other Money instances to the local currency if `AUTO_CONVERT_MONEY` is set to True.
    """
    if getattr(settings, "AUTO_CONVERT_MONEY", False) and value.currency != currency:
        from .contrib.exchange.models import convert_money

        return convert_money(value, currency)
    return value<|MERGE_RESOLUTION|>--- conflicted
+++ resolved
@@ -1,3 +1,4 @@
+import warnings
 from types import MappingProxyType
 
 from django.conf import settings
@@ -29,22 +30,6 @@
         self.format_options = MappingProxyType(format_options) if format_options is not None else None
         super().__init__(*args, **kwargs)
 
-<<<<<<< HEAD
-=======
-    @property
-    def decimal_places_display(self):
-        _warn_decimal_places_display_deprecated()
-        if self._decimal_places_display is None:
-            return DECIMAL_PLACES_DISPLAY.get(self.currency.code, self.decimal_places)
-        return self._decimal_places_display
-
-    @decimal_places_display.setter
-    def decimal_places_display(self, value):
-        """Set number of digits being displayed - `None` resets to `DECIMAL_PLACES_DISPLAY` setting"""
-        _warn_decimal_places_display_deprecated()
-        self._decimal_places_display = value
-
->>>>>>> a6867ea1
     def _copy_attributes(self, source, target):
         """Copy attributes to the new `Money` instance.
 
