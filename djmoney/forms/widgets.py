--- conflicted
+++ resolved
@@ -6,17 +6,15 @@
 
 __all__ = ('InputMoneyWidget', 'CurrencySelectWidget',)
 
-<<<<<<< HEAD
 PROJECT_CURRENCIES = getattr(settings, 'CURRENCIES', None)
 
 if PROJECT_CURRENCIES:
-    CURRENCY_CHOICES = [(code, CURRENCIES[code].name) for code in PROJECT_CURRENCIES]
+    CURRENCY_CHOICES = [(code, CURRENCIES[code].name) for code in
+                        PROJECT_CURRENCIES]
 else:
-    CURRENCY_CHOICES = [(c.code, c.name) for i, c in CURRENCIES.items() if c.code != DEFAULT_CURRENCY_CODE]
+    CURRENCY_CHOICES = [(c.code, c.name) for i, c in CURRENCIES.items() if
+                        c.code != DEFAULT_CURRENCY_CODE]
 
-=======
-CURRENCY_CHOICES = [(c.code, c.name) for i, c in CURRENCIES.items()]
->>>>>>> 11c2fbd9
 CURRENCY_CHOICES.sort(key=operator.itemgetter(1))
 
 
@@ -24,18 +22,13 @@
     def __init__(self, attrs=None, choices=CURRENCY_CHOICES):
         super(CurrencySelectWidget, self).__init__(attrs, choices)
 
+
 class InputMoneyWidget(forms.TextInput):
-<<<<<<< HEAD
-
-    def __init__(self, attrs=None, currency_widget=None):
-        self.currency_widget = currency_widget or CurrencySelectWidget()
-=======
-    
-    def __init__(self, attrs=None, currency_widget=None, default_currency=DEFAULT_CURRENCY_CODE,
-                     currency_choices=CURRENCY_CHOICES):
+    def __init__(self, attrs=None, currency_widget=None,
+                 default_currency=DEFAULT_CURRENCY_CODE,
+                 currency_choices=CURRENCY_CHOICES):
         self.currency_widget = currency_widget or CurrencySelectWidget(choices=currency_choices)
         self.default_currency = default_currency
->>>>>>> 11c2fbd9
         super(InputMoneyWidget, self).__init__(attrs)
 
     def render(self, name, value, attrs=None):
@@ -55,11 +48,6 @@
         return result
 
     def value_from_datadict(self, data, files, name):
-<<<<<<< HEAD
-        return (data.get(name, None), data.get(name + '_currency', None))
-=======
         if not data.get(name, None):
             return None
-        return Money(data.get(name, None), data.get(name+'_currency', None))
-        
->>>>>>> 11c2fbd9
+        return Money(data.get(name, None), data.get(name + '_currency', None))