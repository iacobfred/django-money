--- conflicted
+++ resolved
@@ -25,14 +25,6 @@
         super(MoneyField, self).__init__(fields, *args, **kwargs)
 
     def compress(self, data_list):
-<<<<<<< HEAD
-        try:
-            if data_list[0] is None:
-                return None
-        except IndexError:
-            return None
-        return Money(*data_list[:2])
-=======
         if data_list:
             if not self.required and data_list[0] in self.empty_values:
                 return None
@@ -48,5 +40,4 @@
         else:
             if not isinstance(initial, list):
                 initial = self.widget.decompress(initial)
-        return self.fields[0]._has_changed(initial[0], data[0])
->>>>>>> 1e09181c
+        return self.fields[0]._has_changed(initial[0], data[0])