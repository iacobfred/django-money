--- conflicted
+++ resolved
@@ -1,12 +1,5 @@
 [pytest]
 DJANGO_SETTINGS_MODULE=tests.settings
 filterwarnings =
-<<<<<<< HEAD
     error::DeprecationWarning
-=======
-    error::DeprecationWarning
-    ignore:This module and all its contents is deprecated in favour of new moneyed.l10n.format_money\.:DeprecationWarning
-    ignore:`Money\.decimal_places_display` is deprecated and will be removed in django-money 3\.0\.:DeprecationWarning
-    ignore:`CURRENCY_DECIMAL_PLACES_DISPLAY` is deprecated and will be removed in django-money 3\.0\.:DeprecationWarning
-addopts = "--no-cov-on-fail"
->>>>>>> a6867ea1
+addopts = "--no-cov-on-fail"