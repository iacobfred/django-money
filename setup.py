--- conflicted
+++ resolved
@@ -17,11 +17,7 @@
 
 
 setup(name="django-money",
-<<<<<<< HEAD
       version="0.4.0.0",
-=======
-      version="0.3.3.2",
->>>>>>> 947fb611
       description="Adds support for using money and currency fields in django models and forms. Uses py-moneyed as the money implementation.",
       url="https://github.com/jakewins/django-money",
       maintainer='Greg Reinbach',
@@ -31,17 +27,11 @@
                 "djmoney.models",
                 "djmoney.tests"],
       install_requires=['setuptools',
-<<<<<<< HEAD
                         'Django >= 1.4, < 1.7',
                         'py-moneyed > 0.4',
                         'six'],
       platforms=['Any'],
       keywords=['django', 'py-money', 'money'],
-=======
-                        'Django >= 1.5.1',
-                        'py-moneyed > 0.4'],
-      cmdclass=cmdclass,
->>>>>>> 947fb611
       classifiers=["Development Status :: 5 - Production/Stable",
                    "Intended Audience :: Developers",
                    "License :: OSI Approved :: BSD License",
